--- conflicted
+++ resolved
@@ -1,10 +1,6 @@
 {
   "name": "@directus/sdk-js",
-<<<<<<< HEAD
-  "version": "5.4.0-rc.0",
-=======
   "version": "6.0.0-alpha.1",
->>>>>>> d997c199
   "description": "Directus SDK for JavaScript (Node and Browser)",
   "keywords": [
     "api",
